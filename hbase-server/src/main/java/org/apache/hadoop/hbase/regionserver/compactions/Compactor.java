--- conflicted
+++ resolved
@@ -45,13 +45,10 @@
 import org.apache.hadoop.hbase.regionserver.StoreScanner;
 import org.apache.hadoop.hbase.regionserver.TimeRangeTracker;
 import org.apache.hadoop.hbase.util.Bytes;
-<<<<<<< HEAD
 import org.apache.hadoop.hbase.util.Writables;
 import org.apache.hadoop.util.StringUtils;
-=======
 import org.apache.hadoop.hbase.util.EnvironmentEdgeManager;
 import org.apache.hadoop.util.StringUtils.TraditionalBinaryPrefix;
->>>>>>> 3dd220f8
 
 /**
  * A compactor is a compaction algorithm associated a given policy. Base class also contains
@@ -236,9 +233,10 @@
     return store.getCoprocessorHost().preCompact(store, scanner, scanType, request);
   }
 
+  // TODO mob introduced the fd parameter; can we make this cleaner and easier to extend in future?
   /**
    * Performs the compaction.
-   * @param fd File details
+   * @param fd FileDetails of cell sink writer
    * @param scanner Where to read from.
    * @param writer Where to write to.
    * @param smallestReadPoint Smallest read point.
@@ -246,17 +244,11 @@
    * @param major Is a major compaction.
    * @return Whether compaction ended; false if it was interrupted for some reason.
    */
-<<<<<<< HEAD
   protected boolean performCompaction(FileDetails fd, InternalScanner scanner, CellSink writer,
-      long smallestReadPoint, boolean cleanSeqId, boolean major) throws IOException {
-    int bytesWritten = 0;
-=======
-  protected boolean performCompaction(InternalScanner scanner, CellSink writer,
       long smallestReadPoint, boolean cleanSeqId,
-      CompactionThroughputController throughputController) throws IOException {
+      CompactionThroughputController throughputController, boolean major) throws IOException {
     long bytesWritten = 0;
     long bytesWrittenProgress = 0;
->>>>>>> 3dd220f8
     // Since scanner.next() can return 'false' but still be delivering data,
     // we have to use a do/while loop.
     List<Cell> cells = new ArrayList<Cell>();
@@ -269,30 +261,6 @@
         store.getRegionInfo().getRegionNameAsString() + "#" + store.getFamily().getNameAsString();
     long now = 0;
     boolean hasMore;
-<<<<<<< HEAD
-    do {
-      hasMore = scanner.next(kvs, compactionKVMax);
-      // output to writer:
-      for (Cell c : kvs) {
-        KeyValue kv = KeyValueUtil.ensureKeyValue(c);
-        resetSeqId(smallestReadPoint, cleanSeqId, kv);
-        writer.append(kv);
-        ++progress.currentCompactedKVs;
-        progress.totalCompactedSize += kv.getLength();
-
-        // check periodically to see if a system stop is requested
-        if (closeCheckInterval > 0) {
-          bytesWritten += kv.getLength();
-          if (bytesWritten > closeCheckInterval) {
-            // Log the progress of long running compactions every minute if
-            // logging at DEBUG level
-            if (LOG.isDebugEnabled()) {
-              long now = System.currentTimeMillis();
-              if ((now - lastMillis) >= 60 * 1000) {
-                LOG.debug("Compaction progress: " + progress + String.format(", rate=%.2f kB/sec",
-                  (bytesWritten / 1024.0) / ((now - lastMillis) / 1000.0)));
-                lastMillis = now;
-=======
     throughputController.start(compactionName);
     try {
       do {
@@ -321,7 +289,6 @@
               if (!store.areWritesEnabled()) {
                 progress.cancel();
                 return false;
->>>>>>> 3dd220f8
               }
             }
           }
@@ -389,18 +356,6 @@
   }
 
   /**
-   * Resets the sequence id.
-   * @param smallestReadPoint The smallest mvcc readPoint across all the scanners in this region.
-   * @param cleanSeqId Should clean the sequence id.
-   * @param kv The current KeyValue.
-   */
-  protected void resetSeqId(long smallestReadPoint, boolean cleanSeqId, KeyValue kv) {
-    if (cleanSeqId && kv.getSequenceId() <= smallestReadPoint) {
-      kv.setSequenceId(0);
-    }
-  }
-
-  /**
    * Appends the metadata and closes the writer.
    * @param writer The current store writer.
    * @param fd The file details.
